---
- id: "1561220695968"
  alias: Verlichting; aan; veranda garage carport; zonsondergang
  trigger:
    - event: sunset
      platform: sun
  condition: []
  action:
    - alias: ""
      data:
        entity_id:
          - light.veranda_garage
          - light.carport_en_co
      service: light.turn_on
- id: "1564754408874"
  alias: Verlichting; uit; veranda garage carport; zonsopkomst
  trigger:
    - event: sunrise
      platform: sun
  condition: []
  action:
    - data:
        entity_id:
          - light.veranda_garage
          - light.carport_en_co
      service: light.turn_off
- id: "1570943721479"
  alias: dagelijks snapschot; volledig hass.io; 03:00
  description: ""
  trigger:
    - at: 03:00:00
      platform: time
  condition: []
  action:
    - service: hassio.snapshot_full
- id: "1571249904897"
  alias: ledstrips standaard; bureau zolder, plafond zolder; conditioneel
  description: ""
  trigger:
    - entity_id: light.bureau_verlichting
      from: unavailable
      platform: state
    - entity_id: light.plafond_verlichting
      from: unavailable
      platform: state
  condition: []
  action:
<<<<<<< HEAD
  - data:
      brightness_pct: 60
      entity_id:
      - light.plafond_verlichting
      - light.bureau_verlichting
      rgb_color:
      - 255
      - 212
      - 212
    service: light.turn_off
- id: '1571334543594'
  alias: GitHub Actions pass; Pull config; hass.io
  description: GitHub webhook voor het controleren van de CI status van config updates.
  trigger:
  - platform: webhook
    webhook_id: GitHub_webhook
  condition: []
  action: []
=======
    - data:
        brightness_pct: 60
        entity_id:
          - light.plafond_verlichting
          - light.bureau_verlichting
        rgb_color:
          - 255
          - 212
          - 212
      service: light.turn_off
>>>>>>> 4107fb1d
<|MERGE_RESOLUTION|>--- conflicted
+++ resolved
@@ -45,7 +45,6 @@
       platform: state
   condition: []
   action:
-<<<<<<< HEAD
   - data:
       brightness_pct: 60
       entity_id:
@@ -64,15 +63,3 @@
     webhook_id: GitHub_webhook
   condition: []
   action: []
-=======
-    - data:
-        brightness_pct: 60
-        entity_id:
-          - light.plafond_verlichting
-          - light.bureau_verlichting
-        rgb_color:
-          - 255
-          - 212
-          - 212
-      service: light.turn_off
->>>>>>> 4107fb1d
