--- conflicted
+++ resolved
@@ -4,9 +4,6 @@
     devices:
       RTS_F11434_0:
         name: 'Garage deur'
-<<<<<<< HEAD
-=======
         aliases:
           - RTS_F11428_01
->>>>>>> 11772c27
         group: false